--- conflicted
+++ resolved
@@ -24,8 +24,7 @@
         return BBox(float3(bb.lo_x, bb.lo_y, bb.lo_z),
                     float3(bb.hi_x, bb.hi_y, bb.hi_z));
     }
-    
-<<<<<<< HEAD
+
     double evaluate_sah(int n, double ci, double ct, const Node* nodes, const Vec4* tris) {
         float left_cost;
         if (nodes[n].left >= 0) {
@@ -48,23 +47,16 @@
         return ct + (left_bb.half_area() * left_cost + right_bb.half_area() * right_cost) / parent_bb.half_area();
     }
 
-    void buildTestSceneObj(ThorinVector<Node>& nodes, ThorinVector<Vec4>& tris) {
-        ObjLoader l;
-        Mesh m;
-        //l.load_file(Path("../test/CornellBox-Original.obj"), m);
-        l.load_file(Path("../test/sponza.obj"), m);
-=======
     void testSceneLights(std::vector<AreaLight>& lights) {
         AreaLight l(float3(-0.24f, 1.98f, -0.22f), float3(0.47f, 0.0f, 0.0f), float3(0.0f, 0.0f, 0.38f), float4(1000.0f));
 
         lights.push_back(l);
     }
-    
+
     void buildTestSceneObj(ThorinVector<Node>& nodes, ThorinVector<Vec4>& tris) {
         ObjLoader l;
         Mesh m;
         l.load_file(Path("../test/cornell.obj"), m);
->>>>>>> f028aa8c
         
         std::unique_ptr<Adapter> adapter = new_adapter(nodes, tris);
         adapter->build_accel(m);
@@ -74,7 +66,7 @@
         assert(nodes.size() && "Nodes are empty");
         assert(tris.size() && "No tris");
     }
-    
+
     void buildTestSceneSimple(ThorinVector<Node>& nodes, ThorinVector<Vec4>& tris) {
         Mesh m;
         m.set_vertex_count(4);
@@ -248,10 +240,9 @@
         assert(nodes.size() && "Nodes are empty");
         assert(tris.size() && "No tris");
     }
-    
+
     void buildTestScene(ThorinVector<Node>& nodes, ThorinVector<Vec4>& tris) {
         buildTestSceneObj(nodes, tris);
         //buildTestSceneSimple(nodes, tris);
     }
-
 } // namespace imba