--- conflicted
+++ resolved
@@ -33,40 +33,9 @@
         exit(1);
     }
     
-<<<<<<< HEAD
-    void buildTestScene(Scene& scene) {
-        ObjLoader l;
-        
-        //l.load_file(Path("../test/sponza_light_large.obj"), scene);
-        //l.load_file(Path("../test/sibenik.obj"), scene);
-        l.load_file(Path("../test/CornellBox-Original.obj"), scene);
-        //l.load_file(Path("../test/sponza_curtain.obj"), scene);
-        //l.load_file(Path("../test/sponza_vase_multi.obj"), scene);
-        
-        ThorinVector<Node> nodes;
-        ThorinVector<Vec4> tris;
-        
-        std::unique_ptr<Adapter> adapter = new_adapter(nodes, tris);
-        adapter->build_accel(scene.mesh);
-
-        //printf("Mesh tri. count : %d\nBVH tri. count : %d\nSAH: %lf\n",
-        //    m.triangle_count(), tris.size() / 3, evaluate_sah(0, 1, 1, nodes.data(), tris.data()));
-        
-        assert(nodes.size() && "Nodes are empty");
-        assert(tris.size() && "No tris");
-        
-        if (scene.lights.size() == 0) {
-            printf("ERROR: There are no lights in the scene.\n");
-            exit(1);
-        }
-        
-        scene.traversal_data.nodes = nodes;
-        scene.traversal_data.tris = tris;
-=======
     if (lights.empty()) {
         std::cerr << "ERROR: There are no lights in the scene." << std::endl;
         exit(1);
->>>>>>> b7a0d39d
     }
 
     std::unique_ptr<Adapter> adapter = new_adapter(nodes, tris);
