--- conflicted
+++ resolved
@@ -56,11 +56,10 @@
     void buildTestSceneObj(ThorinVector<Node>& nodes, ThorinVector<Vec4>& tris) {
         ObjLoader l;
         Mesh m;
-<<<<<<< HEAD
+        
         l.load_file(Path("../test/cornell_no_light.obj"), m);
-=======
-        l.load_file(Path("../test/sibenik.obj"), m);
->>>>>>> 4c0a28d1
+
+        //l.load_file(Path("../test/sibenik.obj"), m);
         
         std::unique_ptr<Adapter> adapter = new_adapter(nodes, tris);
         adapter->build_accel(m);
