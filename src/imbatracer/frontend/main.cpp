#include "build_scene.h"
#include "render_window.h"
#include "../render/render.h"
#include "../render/scene.h"

using namespace imba;

class CameraControl : public InputController {
public:
<<<<<<< HEAD
    CameraControl(PerspectiveCamera<T>& cam)
        : cam_(cam), speed_(0.1f) {
        reset();
    }
=======
    CameraControl(PerspectiveCamera& cam)
        : cam_(cam), speed_(0.1f)
    {}
>>>>>>> 5649c1da

    void reset() {
        // sponza
        setup(float3(-184.0f, 193.f, -4.5f), float3(-171.081f, 186.426f, -4.96049f) - float3(-184.244f, 193.221f, -4.445f), float3(0.0f, 1.0f, 0.0f));
        // cornell
        //setup(float3(0.0f, 0.9f, 2.5f), float3(0.0f, 0.0f, -1.0f), float3(0.0f, 1.0f, 0.0f));
        // cornell low
        //setup(float3(0.0f, 0.8f, 2.2f), float3(0.0f, 0.0f, -1.0f), float3(0.0f, 1.0f, 0.0f));
        // sponza parts
        //setup(float3(-5, 0.0f, 0.0f), normalize(float3(1.0f, 0.0f, 0.0f)), float3(0.0f, 1.0f, 0.0f));
        // Test transparency
        //setup(float3(10, 0.0f, 0.0f), normalize(float3(-1.0f, 0.0f, 0.0f)), float3(0.0f, 1.0f, 0.0f));
        // san miguel
        //setup(float3(11.0f, 1.8f, 6.0f), normalize(float3(1.0f, -0.2f, 1.0f)), float3(0.0f, 1.0f, 0.0f));
    }

    bool key_press(Key k) override {
        switch (k) {
            case Key::UP:     eye_ = eye_ + dir_ * speed_;   break;
            case Key::DOWN:   eye_ = eye_ - dir_ * speed_;   break;
            case Key::LEFT:   eye_ = eye_ - right_ * speed_; break;
            case Key::RIGHT:  eye_ = eye_ + right_ * speed_; break;
            case Key::SPACE:  reset(); break;
            case Key::PLUS:   speed_ *= 1.1f; return false;
            case Key::MINUS:  speed_ /= 1.1f; return false;
        }
        cam_.move(eye_, dir_, up_);
        return true;
    }

    bool mouse_move(bool left_button, float x, float y) override {
        if (left_button) {
            right_ = cross(dir_, up_);
            dir_ = rotate(dir_, right_, x);
            dir_ = rotate(dir_, up_, y);
            dir_ = normalize(dir_);
            up_ = normalize(cross(right_, dir_));
            cam_.move(eye_, dir_, up_);
            return true;
        }

        return false;
    }

private:
    void setup(const float3& eye, const float3& dir, const float3& up) {
        eye_ = eye;
        up_ = normalize(up);
        dir_ = normalize(dir);
        right_ = normalize(cross(dir_, up_));
        up_ = normalize(cross(right_, dir_));
        cam_.move(eye_, dir_, up_);
    }

    float speed_;
    float3 eye_;
    float3 dir_, up_, right_;
    PerspectiveCamera& cam_;
};

int main(int argc, char** argv) {
    std::cout << "Imbatracer - A ray-tracer written with Impala" << std::endl;

    if (argc != 2 && argc != 3) {
        std::cout << "USAGE: imbatracer file.obj [-b]" << std::endl;
        return 1;
    }

    constexpr int width = 512;
    constexpr int height = 512;
    constexpr int spp = 1;

    Scene scene;
    if (!build_scene(Path(argv[1]), scene)) {
        std::cerr << "ERROR: Scene could not be built" << std::endl;
        return 1;
    }

    std::cout << "The scene has been loaded successfully." << std::endl;

    PerspectiveCamera cam(width, height, 60.0f);
    CameraControl ctrl(cam);

<<<<<<< HEAD
    RenderWindow wnd(width, height, spp, integrator, ctrl);
    wnd.render_loop();
=======
    // sponza
    //ctrl.setup(float3(-184.0f, 193.f, -4.5f), float3(-171.081f, 186.426f, -4.96049f) - float3(-184.244f, 193.221f, -4.445f), float3(0.0f, 1.0f, 0.0f));
    // cornell
    ctrl.setup(float3(0.0f, 0.9f, 2.5f), float3(0.0f, 0.0f, -1.0f), float3(0.0f, 1.0f, 0.0f));
    // cornell low
    //ctrl.setup(float3(0.0f, 0.8f, 2.2f), float3(0.0f, 0.0f, -1.0f), float3(0.0f, 1.0f, 0.0f));
    // sponza parts
    //ctrl.setup(float3(-5, 0.0f, 0.0f), normalize(float3(1.0f, 0.0f, 0.0f)), float3(0.0f, 1.0f, 0.0f));
    // Test transparency
    //ctrl.setup(float3(10, 0.0f, 0.0f), normalize(float3(-1.0f, 0.0f, 0.0f)), float3(0.0f, 1.0f, 0.0f));
    // san miguel
    //ctrl.setup(float3(11.0f, 1.8f, 6.0f), normalize(float3(1.0f, -0.2f, 1.0f)), float3(0.0f, 1.0f, 0.0f));

    if (argc == 3) {
        using IntegratorType = imba::BidirPathTracer;
        IntegratorType integrator(scene, cam, spp);

        RenderWindow wnd(width, height, spp, integrator, ctrl);
        wnd.render_loop();
    } else {
        using IntegratorType = PathTracer;
        IntegratorType integrator(scene, cam, spp);

        RenderWindow wnd(width, height, spp, integrator, ctrl);
        wnd.render_loop();
    }
>>>>>>> 5649c1da

    return 0;
}<|MERGE_RESOLUTION|>--- conflicted
+++ resolved
@@ -7,22 +7,17 @@
 
 class CameraControl : public InputController {
 public:
-<<<<<<< HEAD
-    CameraControl(PerspectiveCamera<T>& cam)
-        : cam_(cam), speed_(0.1f) {
+    CameraControl(PerspectiveCamera& cam)
+        : cam_(cam), speed_(0.1f)
+    {
         reset();
     }
-=======
-    CameraControl(PerspectiveCamera& cam)
-        : cam_(cam), speed_(0.1f)
-    {}
->>>>>>> 5649c1da
 
     void reset() {
         // sponza
-        setup(float3(-184.0f, 193.f, -4.5f), float3(-171.081f, 186.426f, -4.96049f) - float3(-184.244f, 193.221f, -4.445f), float3(0.0f, 1.0f, 0.0f));
+        //setup(float3(-184.0f, 193.f, -4.5f), float3(-171.081f, 186.426f, -4.96049f) - float3(-184.244f, 193.221f, -4.445f), float3(0.0f, 1.0f, 0.0f));
         // cornell
-        //setup(float3(0.0f, 0.9f, 2.5f), float3(0.0f, 0.0f, -1.0f), float3(0.0f, 1.0f, 0.0f));
+        setup(float3(0.0f, 0.9f, 2.5f), float3(0.0f, 0.0f, -1.0f), float3(0.0f, 1.0f, 0.0f));
         // cornell low
         //setup(float3(0.0f, 0.8f, 2.2f), float3(0.0f, 0.0f, -1.0f), float3(0.0f, 1.0f, 0.0f));
         // sponza parts
@@ -100,23 +95,6 @@
     PerspectiveCamera cam(width, height, 60.0f);
     CameraControl ctrl(cam);
 
-<<<<<<< HEAD
-    RenderWindow wnd(width, height, spp, integrator, ctrl);
-    wnd.render_loop();
-=======
-    // sponza
-    //ctrl.setup(float3(-184.0f, 193.f, -4.5f), float3(-171.081f, 186.426f, -4.96049f) - float3(-184.244f, 193.221f, -4.445f), float3(0.0f, 1.0f, 0.0f));
-    // cornell
-    ctrl.setup(float3(0.0f, 0.9f, 2.5f), float3(0.0f, 0.0f, -1.0f), float3(0.0f, 1.0f, 0.0f));
-    // cornell low
-    //ctrl.setup(float3(0.0f, 0.8f, 2.2f), float3(0.0f, 0.0f, -1.0f), float3(0.0f, 1.0f, 0.0f));
-    // sponza parts
-    //ctrl.setup(float3(-5, 0.0f, 0.0f), normalize(float3(1.0f, 0.0f, 0.0f)), float3(0.0f, 1.0f, 0.0f));
-    // Test transparency
-    //ctrl.setup(float3(10, 0.0f, 0.0f), normalize(float3(-1.0f, 0.0f, 0.0f)), float3(0.0f, 1.0f, 0.0f));
-    // san miguel
-    //ctrl.setup(float3(11.0f, 1.8f, 6.0f), normalize(float3(1.0f, -0.2f, 1.0f)), float3(0.0f, 1.0f, 0.0f));
-
     if (argc == 3) {
         using IntegratorType = imba::BidirPathTracer;
         IntegratorType integrator(scene, cam, spp);
@@ -130,7 +108,6 @@
         RenderWindow wnd(width, height, spp, integrator, ctrl);
         wnd.render_loop();
     }
->>>>>>> 5649c1da
 
     return 0;
 }