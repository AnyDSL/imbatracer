#include <chrono>

#include "test_scene.h"
#include "render_window.h"
#include "../render/render.h"
#include "../render/scene.h"

void render_test_scene() {      
    using namespace imba;
    
    using StateType = imba::PTState;
    using IntegratorType = imba::PathTracer;
    
    constexpr int width = 1024;
    constexpr int height = 1024;
<<<<<<< HEAD
    constexpr int n_samples = 8;    
=======
    constexpr int n_samples = 8;
    
>>>>>>> 8a744d99
    // sponza
    imba::PerspectiveCamera<StateType> cam(width, height, n_samples, float3(-184.0f, 193.f, -4.5f), normalize(float3(-171.081f, 186.426f, -4.96049f) - float3(-184.244f, 193.221f, -4.445f)), float3(0.0f, 1.0f, 0.0f), 60.0f);
    // cornell
    //imba::PerspectiveCamera<StateType> cam(width, height, n_samples, float3(0.0f, 0.9f, 2.5f), float3(0.0f, 0.0f, -1.0f), float3(0.0f, 1.0f, 0.0f), 60.0f);
    // sponza parts
    //imba::PerspectiveCamera<StateType> cam(width, height, n_samples, float3(-5, 0.0f, 0.0f), normalize(float3(1.0f, 0.0f, 0.0f)), float3(0.0f, 1.0f, 0.0f), 60.0f);
<<<<<<< HEAD
    //imba::PerspectiveCamera<StateType> cam(width, height, n_samples, float3(10, 0.0f, 0.0f), normalize(float3(-1.0f, 0.0f, 0.0f)), float3(0.0f, 1.0f, 0.0f), 60.0f);
=======
    // san miguel
    //imba::PerspectiveCamera<StateType> cam(width, height, n_samples, float3(10.0f, 2.0f, 5.0f), normalize(float3(1.0f, -0.2f, 1.0f)), float3(0.0f, 1.0f, 0.0f), 60.0f);
>>>>>>> 8a744d99

    imba::Scene scene;
    scene.camera = &cam;
    std::vector<Node> nodes;
    std::vector<Vec4> tris;
    auto t0 = std::chrono::high_resolution_clock::now();
    imba::build_test_scene(nodes, tris, scene);
    auto t1 = std::chrono::high_resolution_clock::now();
    std::cout << "Scene built in " << std::chrono::duration_cast<std::chrono::milliseconds>(t1 - t0).count() << " ms" << std::endl;
    
    IntegratorType integrator(scene);
    //imba::Renderer<StateType> render(node_array, tri_array, integrator, width, height);
    
    imba::RenderWindow wnd(width, height, n_samples, integrator);
    wnd.render();
}

int main(int argc, char** argv) {
    render_test_scene();   
    return 0;
}<|MERGE_RESOLUTION|>--- conflicted
+++ resolved
@@ -13,24 +13,18 @@
     
     constexpr int width = 1024;
     constexpr int height = 1024;
-<<<<<<< HEAD
     constexpr int n_samples = 8;    
-=======
-    constexpr int n_samples = 8;
-    
->>>>>>> 8a744d99
+
     // sponza
     imba::PerspectiveCamera<StateType> cam(width, height, n_samples, float3(-184.0f, 193.f, -4.5f), normalize(float3(-171.081f, 186.426f, -4.96049f) - float3(-184.244f, 193.221f, -4.445f)), float3(0.0f, 1.0f, 0.0f), 60.0f);
     // cornell
     //imba::PerspectiveCamera<StateType> cam(width, height, n_samples, float3(0.0f, 0.9f, 2.5f), float3(0.0f, 0.0f, -1.0f), float3(0.0f, 1.0f, 0.0f), 60.0f);
     // sponza parts
     //imba::PerspectiveCamera<StateType> cam(width, height, n_samples, float3(-5, 0.0f, 0.0f), normalize(float3(1.0f, 0.0f, 0.0f)), float3(0.0f, 1.0f, 0.0f), 60.0f);
-<<<<<<< HEAD
+    // Test transparency
     //imba::PerspectiveCamera<StateType> cam(width, height, n_samples, float3(10, 0.0f, 0.0f), normalize(float3(-1.0f, 0.0f, 0.0f)), float3(0.0f, 1.0f, 0.0f), 60.0f);
-=======
     // san miguel
     //imba::PerspectiveCamera<StateType> cam(width, height, n_samples, float3(10.0f, 2.0f, 5.0f), normalize(float3(1.0f, -0.2f, 1.0f)), float3(0.0f, 1.0f, 0.0f), 60.0f);
->>>>>>> 8a744d99
 
     imba::Scene scene;
     scene.camera = &cam;
