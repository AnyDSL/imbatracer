#ifndef IMBA_RAY_QUEUE_H
#define IMBA_RAY_QUEUE_H

#include "traversal.h"
#include "thorin_mem.h"
#include "scene.h"

#include <vector>
#include <algorithm>
#include <cstring>
#include <cassert>
#include <atomic>

namespace imba {

/// Base class for storing the current state associated with a ray.
struct RayState {
    int pixel_id;
    int sample_id;

    RNG rng;
};

/// Stores a set of rays for traversal along with their state.
template <typename StateType>
class RayQueue {
public:
    RayQueue() { }

    RayQueue(int capacity)
        : ray_buffer_(capacity), hit_buffer_(capacity), state_buffer_(capacity), last_(-1)
    {}

    RayQueue(const RayQueue<StateType>&) = delete;
    RayQueue& operator= (const RayQueue<StateType>&) = delete;

    RayQueue(RayQueue<StateType>&& rhs)
        : ray_buffer_(std::move(rhs.ray_buffer_)),
          hit_buffer_(std::move(rhs.hit_buffer_)),
          state_buffer_(std::move(rhs.state_buffer_)),
          last_(rhs.last_.load())
    {}

    RayQueue& operator= (RayQueue<StateType>&& rhs) {
        ray_buffer_ = std::move(rhs.ray_buffer_);
        hit_buffer_ = std::move(rhs.hit_buffer_);
        state_buffer_ = std::move(rhs.state_buffer_);
        last_ = rhs.last_.load();

        return *this;
    }

<<<<<<< HEAD
=======
    void resize(int capacity) {
        ray_buffer_ = ThorinArray<::Ray>(capacity);
        hit_buffer_ = ThorinArray<::Hit>(capacity);
        state_buffer_.resize(capacity);
        last_ = -1;
    }

>>>>>>> 9a1a0831
    int size() const { return last_ + 1; }
    int capacity() const { return state_buffer_.size(); }

    ::Ray* rays() {
        return ray_buffer_.host_data();
    }

    StateType* states() {
        return state_buffer_.data();
    }

    ::Hit* hits() {
        return hit_buffer_.host_data();
    }

    void clear() {
        last_ = -1;
    }

    /// Adds a single secondary or shadow ray to the queue. Thread-safe
    void push(const Ray& ray, const StateType& state) {
        int id = ++last_; // atomic inc. of last_

        assert(id < ray_buffer_.size() && "ray queue full");

        ray_buffer_[id] = ray;
        state_buffer_[id] = state;
    }

    /// Adds a set of camera rays to the queue. Thread-safe
    template<typename RayIter, typename StateIter>
    void push(RayIter rays_begin, RayIter rays_end, StateIter states_begin, StateIter states_end) {
        // Calculate the position at which the rays will be inserted.
        int count = rays_end - rays_begin;
        int end_idx = last_ += count; // atomic add to last_
        int start_idx = end_idx - (count - 1);\

        assert(end_idx < ray_buffer_.size() && "ray queue full");

        // Copy ray and state data.
        std::copy(rays_begin, rays_end, ray_buffer_.begin() + start_idx);
        std::copy(states_begin, states_end, state_buffer_.begin() + start_idx);
    }

    /// Traverses the acceleration structure with the rays currently inside the queue.
    void traverse(Scene& scene) {
        assert(size() != 0);

        int count = size();
        if (count % 64 != 0) {
            count = count + 64 - count % 64;
        }

        ray_buffer_.upload(size());
        TRAVERSAL_INTERSECT(scene.nodes.device_data(),
                            scene.tris.device_data(),
                            ray_buffer_.device_data(),
                            hit_buffer_.device_data(),
                            scene.indices.device_data(),
                            scene.texcoords.device_data(),
                            scene.masks.device_data(),
                            scene.mask_buffer.device_data(),
                            count);
        hit_buffer_.download(size());
    }

    void traverse_occluded(Scene& scene) {
        assert(size() != 0);

        int count = size();
        if (count % 64 != 0) {
            count = count + 64 - count % 64;
        }

        ray_buffer_.upload(size());
        TRAVERSAL_OCCLUDED(scene.nodes.device_data(),
                           scene.tris.device_data(),
                           ray_buffer_.device_data(),
                           hit_buffer_.device_data(),
                           scene.indices.device_data(),
                           scene.texcoords.device_data(),
                           scene.masks.device_data(),
                           scene.mask_buffer.device_data(),
                           count);
        hit_buffer_.download(size());
    }

private:
    ThorinArray<::Ray> ray_buffer_;
    ThorinArray<::Hit> hit_buffer_;
    std::vector<StateType> state_buffer_;

    std::atomic<int> last_;
};

}

#endif<|MERGE_RESOLUTION|>--- conflicted
+++ resolved
@@ -50,16 +50,6 @@
         return *this;
     }
 
-<<<<<<< HEAD
-=======
-    void resize(int capacity) {
-        ray_buffer_ = ThorinArray<::Ray>(capacity);
-        hit_buffer_ = ThorinArray<::Hit>(capacity);
-        state_buffer_.resize(capacity);
-        last_ = -1;
-    }
-
->>>>>>> 9a1a0831
     int size() const { return last_ + 1; }
     int capacity() const { return state_buffer_.size(); }
 
