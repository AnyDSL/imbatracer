#ifndef IMBA_LIGHT_H
#define IMBA_LIGHT_H

<<<<<<< HEAD
=======
#include "../core/vector.h"
#include "random.h"
>>>>>>> ebb51594
#include <cfloat>
#include <memory>

#include "../core/float3.h"
#include "../core/bsphere.h"
#include "random.h"

namespace imba {

/// Utility class to describe a surface that emits light.
struct AreaEmitter {
    AreaEmitter() {}
    AreaEmitter(const float4& i, float a)
        : intensity(i)
        , area(a)
    {}

    /// Computes the amount of outgoing radiance from this emitter in a given direction
    float4 radiance(const float3& out_dir, const float3& normal, float& pdf_direct_a, float& pdf_emit_w) const {
        const float cos_theta_o = dot(normal, out_dir);

        if (cos_theta_o <= 0.0f) {
            // set pdf to 1 to prevent NaNs
            pdf_direct_a = 1.0f;
            pdf_emit_w = 1.0f;
            return float4(0.0f);
        }

        pdf_direct_a = 1.0f / area;

        float3 tangent, binormal;
        local_coordinates(normal, tangent, binormal);

        auto local_out_dir = float3(dot(binormal, out_dir),
                                    dot(tangent, out_dir),
                                    dot(normal, out_dir));
        pdf_emit_w   = 1.0f / area * cos_hemisphere_pdf(local_out_dir);

        return intensity;
    }

    float4 intensity;
    float area;
};

class Light {
public:
    struct DirectIllumSample {
        float3 dir;
        float distance;

        rgb radiance;

        float cos_out;

        // Solid angle pdf for sampling this contribution during emission.
        float pdf_emit_w;
        // Solid angle pdf for sampling this contribution via direct illumination.
        float pdf_direct_w;
    };

    struct EmitSample {
        float3 pos;
        float3 dir;

        rgb radiance;

        float cos_out;

        // Solid angle pdf for sampling this contribution during emission.
        float pdf_emit_w;
        // Area pdf for sampling this contribution via direct illumination.
        float pdf_direct_a;
    };

    virtual ~Light() {}

    /// Samples an outgoing ray from the light source.
    virtual EmitSample sample_emit(RNG& rng) = 0;

    /// Samples a point on the light source. Used for shadow rays.
    virtual DirectIllumSample sample_direct(const float3& from, RNG& rng) = 0;

<<<<<<< HEAD
    /// Returns the area emitter associated with this light, or null if the light has no area.
    virtual const AreaEmitter* emitter() const { return nullptr; }
=======
    /// Computes the amount of outgoing radiance from this light source in a given direction
    virtual rgb radiance(const float3& out_dir, float& pdf_direct_a, float& pdf_emit_w) = 0;
>>>>>>> ebb51594

    virtual bool is_delta() const { return false; }
    virtual bool is_finite() const { return true; }
};

class TriangleLight : public Light {
public:
<<<<<<< HEAD
    TriangleLight(const float4& intensity,
                  const float3& p0,
                  const float3& p1,
                  const float3& p2)
        : verts_{p0, p1, p2} {
        emit_.intensity = intensity;
=======
    TriangleLight(rgb intensity, float3 p0, float3 p1, float3 p2) : intensity_(intensity), p0_(p0), p1_(p1), p2_(p2) {
        normal_ = cross(p1 - p0, p2 - p0);
        area_   = length(normal_) * 0.5f;
        normal_ = normalize(normal_);
        local_coordinates(normal_, tangent_, binormal_);
    }
>>>>>>> ebb51594

        normal_    = cross(p1 - p0, p2 - p0);
        emit_.area = length(normal_) * 0.5f;
        normal_    = normalize(normal_);

<<<<<<< HEAD
        local_coordinates(normal_, tangent_, binormal_);
=======
    virtual DirectIllumSample sample_direct(const float3& from, RNG& rng) override {
        DirectIllumSample sample;

        // sample a point on the light source
        float u, v;
        sample_uniform_triangle(rng.random_float(), rng.random_float(), u, v);
        const float3 pos = u * p0_ + v * p1_ + (1.0f - u - v) * p2_;

        // compute distance and shadow ray direction
        sample.dir         = pos - from;
        const float distsq = dot(sample.dir, sample.dir);
        sample.distance    = sqrtf(distsq);
        sample.dir         = sample.dir * (1.0f / sample.distance);

        const float cos_out = dot(normal_, -1.0f * sample.dir);

        // directions form the opposite side of the light have zero intensity
        if (cos_out > 0.0f && cos_out < 1.0f) {
            sample.radiance = intensity_ * cos_out * (area_ / distsq);

            sample.cos_out      = cos_out;
            sample.pdf_emit_w   = (cos_out * 1.0f / pi) / area_;
            sample.pdf_direct_w = 1.0f / area_ * distsq / cos_out;
        } else {
            sample.radiance = rgb(0.0f);

            // Prevent NaNs in the integrator
            sample.cos_out      = 1.0f;
            sample.pdf_emit_w   = 1.0f;
            sample.pdf_direct_w = 1.0f;
        }

        return sample;
>>>>>>> ebb51594
    }

    virtual EmitSample sample_emit(RNG& rng) override {
        EmitSample sample;

        // Sample a point on the light source
        float u, v;
        sample_uniform_triangle(rng.random_float(), rng.random_float(), u, v);
        sample.pos = u * verts_[0] + v * verts_[1] + (1.0f - u - v) * verts_[2];

        // Sample an outgoing direction
        DirectionSample dir_sample = sample_cos_hemisphere(rng.random_float(), rng.random_float());
        const auto world_dir = dir_sample.dir.x * binormal_ +
                               dir_sample.dir.y * tangent_ +
                               dir_sample.dir.z * normal_;
        const float cos_out = dir_sample.dir.z;

        if (dir_sample.pdf <= 0.0f) {
            // pdf and cosine are zero! In theory impossible, but happens roughly once in a thousand frames in practice.
            // To prevent NaNs (cosine and pdf are divided by each other for the MIS weight), set values appropriately.
            // Numerical inaccuracies also cause this issue if the cosine is almost zero and the division by pi turns the pdf into zero
            sample.dir = world_dir;
            sample.radiance = rgb(0.0f);
            sample.cos_out = 0.0f;
            sample.pdf_emit_w = 1.0f;
            sample.pdf_direct_a = 1.0f;
            return sample;
        }

        sample.dir      = world_dir;
        sample.radiance = emit_.intensity * emit_.area * pi; // The cosine cancels out with the pdf

        sample.cos_out      = cos_out;
        sample.pdf_emit_w   = dir_sample.pdf / emit_.area;
        sample.pdf_direct_a = 1.0f / emit_.area;

        return sample;
    }

<<<<<<< HEAD
    virtual DirectIllumSample sample_direct(const float3& from, RNG& rng) override {
        DirectIllumSample sample;

        // sample a point on the light source
        float u, v;
        sample_uniform_triangle(rng.random_float(), rng.random_float(), u, v);
        const float3 pos = u * verts_[0] + v * verts_[1] + (1.0f - u - v) * verts_[2];
=======
    virtual rgb radiance(const float3& out_dir, float& pdf_direct_a, float& pdf_emit_w) override {
        const float cos_theta_o = dot(normal_, out_dir);

        if (cos_theta_o <= 0.0f) {
            // set pdf to 1 to prevent NaNs
            pdf_direct_a = 1.0f;
            pdf_emit_w = 1.0f;
            return rgb(0.0f);
        }
>>>>>>> ebb51594

        // compute distance and shadow ray direction
        sample.dir         = pos - from;
        const float distsq = dot(sample.dir, sample.dir);
        sample.distance    = sqrtf(distsq);
        sample.dir         = sample.dir * (1.0f / sample.distance);

        const float cos_out = dot(normal_, -1.0f * sample.dir);

        // directions form the opposite side of the light have zero intensity
        if (cos_out > 0.0f && cos_out < 1.0f) {
            sample.radiance = emit_.intensity * cos_out * (emit_.area / distsq);

            sample.cos_out      = cos_out;
            sample.pdf_emit_w   = (cos_out * 1.0f / pi) / emit_.area;
            sample.pdf_direct_w = 1.0f / emit_.area * distsq / cos_out;
        } else {
            sample.radiance = float4(0.0f);

            // Prevent NaNs in the integrator
            sample.cos_out      = 1.0f;
            sample.pdf_emit_w   = 1.0f;
            sample.pdf_direct_w = 1.0f;
        }

        return sample;
    }

    virtual const AreaEmitter* emitter() const override { return &emit_; }

    const float3& vertex(int i) { return verts_[i]; }

private:
    float3 verts_[3];
    float3 normal_;
    float3 tangent_;
    float3 binormal_;
<<<<<<< HEAD
    AreaEmitter emit_;
=======
    rgb intensity_;
    float area_;
>>>>>>> ebb51594
};

class DirectionalLight : public Light {
public:
    // Keeps a reference to the bounding sphere of the scene, because the scene might change after the light is created.
<<<<<<< HEAD
    DirectionalLight(const float3& dir, const float4& intensity, const BSphere& bsphere)
        : dir_(dir), intensity_(intensity), bsphere_(bsphere)
=======
    DirectionalLight(const float3& dir, const rgb& intensity, BoundingSphere& scene_bounds)
        : dir_(dir), intensity_(intensity), scene_bounds_(scene_bounds)
>>>>>>> ebb51594
    {
        local_coordinates(dir_, tangent_, binormal_);
    }

    virtual EmitSample sample_emit(RNG& rng) override {
        float2 disc_pos = sample_concentric_disc(rng.random_float(), rng.random_float());

        EmitSample sample;
        sample.pos = bsphere_.center + bsphere_.radius * (-dir_ + binormal_ * disc_pos.x + tangent_ * disc_pos.y);
        sample.dir = dir_;

        sample.pdf_direct_a = 1.0f;
        sample.pdf_emit_w   = concentric_disc_pdf() * bsphere_.inv_radius_sqr;
        sample.cos_out      = 1.0f;

        sample.radiance = intensity_ / sample.pdf_emit_w;

        return sample;
    }

    virtual DirectIllumSample sample_direct(const float3& from, RNG& rng) override {
        DirectIllumSample sample;

        sample.dir      = -dir_;
        sample.distance = FLT_MAX;
        sample.radiance = intensity_;

        sample.pdf_direct_w = 1.0f;
        sample.pdf_emit_w   = concentric_disc_pdf() * bsphere_.inv_radius_sqr;
        sample.cos_out      = 1.0f;

        return sample;
    }

<<<<<<< HEAD
=======
    // You cannot randomly intersect a directional light.
    virtual rgb radiance(const float3& out_dir, float& pdf_direct_a, float& pdf_emit_w) override { return rgb(0.0f); }

>>>>>>> ebb51594
    virtual bool is_delta() const override { return true; }
    virtual bool is_finite() const override { return false; }

private:
    rgb intensity_;
    float3 dir_;
    float3 tangent_, binormal_;
    BSphere bsphere_;
};

class PointLight : public Light {
public:
    PointLight(const float3& pos, const rgb& intensity)
        : pos_(pos), intensity_(intensity)
    {}

<<<<<<< HEAD
    virtual EmitSample sample_emit(RNG& rng) override {
        EmitSample sample;

        sample.pos      = pos_;
        sample.radiance = intensity_;

        auto dir_sample = sample_uniform_sphere(rng.random_float(), rng.random_float());
        sample.dir = dir_sample.dir;

        sample.pdf_direct_a = 1.0f;
        sample.pdf_emit_w   = dir_sample.pdf;

        sample.cos_out = 1.0f; // Points do not have a normal.

        return sample;
=======
    virtual rgb radiance(const float3& out_dir, float& pdf_direct_a, float& pdf_emit_w) override {
        return rgb(0.0f); // Point lights cannot be hit.
>>>>>>> ebb51594
    }

    virtual DirectIllumSample sample_direct(const float3& from, RNG& rng) override {
        float3 dir = pos_ - from;
        const float sqdist = dot(dir, dir);
        const float dist   = sqrtf(sqdist);
        dir *= 1.0f / dist;

        DirectIllumSample sample;
        sample.dir       = dir;
        sample.distance  = dist,
        sample.radiance  = intensity_ / (4.0f * pi * sqdist);

        sample.pdf_direct_w = sqdist;
        sample.pdf_emit_w   = uniform_sphere_pdf();

        sample.cos_out = 1.0f; // Points do not have a normal.

        return sample;
    }

    virtual bool is_delta() const override { return true; }

private:
    rgb intensity_;
    float3 pos_;
};

} // namespace imba

#endif // IMBA_LIGHT_H<|MERGE_RESOLUTION|>--- conflicted
+++ resolved
@@ -1,37 +1,32 @@
 #ifndef IMBA_LIGHT_H
 #define IMBA_LIGHT_H
 
-<<<<<<< HEAD
-=======
 #include "../core/vector.h"
 #include "random.h"
->>>>>>> ebb51594
+#include "../core/bsphere.h"
+
 #include <cfloat>
 #include <memory>
-
-#include "../core/float3.h"
-#include "../core/bsphere.h"
-#include "random.h"
 
 namespace imba {
 
 /// Utility class to describe a surface that emits light.
 struct AreaEmitter {
     AreaEmitter() {}
-    AreaEmitter(const float4& i, float a)
+    AreaEmitter(const rgb& i, float a)
         : intensity(i)
         , area(a)
     {}
 
     /// Computes the amount of outgoing radiance from this emitter in a given direction
-    float4 radiance(const float3& out_dir, const float3& normal, float& pdf_direct_a, float& pdf_emit_w) const {
+    rgb radiance(const float3& out_dir, const float3& normal, float& pdf_direct_a, float& pdf_emit_w) const {
         const float cos_theta_o = dot(normal, out_dir);
 
         if (cos_theta_o <= 0.0f) {
             // set pdf to 1 to prevent NaNs
             pdf_direct_a = 1.0f;
             pdf_emit_w = 1.0f;
-            return float4(0.0f);
+            return rgb(0.0f);
         }
 
         pdf_direct_a = 1.0f / area;
@@ -47,7 +42,7 @@
         return intensity;
     }
 
-    float4 intensity;
+    rgb intensity;
     float area;
 };
 
@@ -89,13 +84,8 @@
     /// Samples a point on the light source. Used for shadow rays.
     virtual DirectIllumSample sample_direct(const float3& from, RNG& rng) = 0;
 
-<<<<<<< HEAD
     /// Returns the area emitter associated with this light, or null if the light has no area.
     virtual const AreaEmitter* emitter() const { return nullptr; }
-=======
-    /// Computes the amount of outgoing radiance from this light source in a given direction
-    virtual rgb radiance(const float3& out_dir, float& pdf_direct_a, float& pdf_emit_w) = 0;
->>>>>>> ebb51594
 
     virtual bool is_delta() const { return false; }
     virtual bool is_finite() const { return true; }
@@ -103,29 +93,19 @@
 
 class TriangleLight : public Light {
 public:
-<<<<<<< HEAD
-    TriangleLight(const float4& intensity,
+    TriangleLight(const rgb& intensity,
                   const float3& p0,
                   const float3& p1,
                   const float3& p2)
-        : verts_{p0, p1, p2} {
+        : verts_{p0, p1, p2}
+    {
         emit_.intensity = intensity;
-=======
-    TriangleLight(rgb intensity, float3 p0, float3 p1, float3 p2) : intensity_(intensity), p0_(p0), p1_(p1), p2_(p2) {
         normal_ = cross(p1 - p0, p2 - p0);
-        area_   = length(normal_) * 0.5f;
+        emit_.area = length(normal_) * 0.5f;
         normal_ = normalize(normal_);
         local_coordinates(normal_, tangent_, binormal_);
     }
->>>>>>> ebb51594
-
-        normal_    = cross(p1 - p0, p2 - p0);
-        emit_.area = length(normal_) * 0.5f;
-        normal_    = normalize(normal_);
-
-<<<<<<< HEAD
-        local_coordinates(normal_, tangent_, binormal_);
-=======
+
     virtual DirectIllumSample sample_direct(const float3& from, RNG& rng) override {
         DirectIllumSample sample;
 
@@ -144,11 +124,11 @@
 
         // directions form the opposite side of the light have zero intensity
         if (cos_out > 0.0f && cos_out < 1.0f) {
-            sample.radiance = intensity_ * cos_out * (area_ / distsq);
+            sample.radiance = emit_.intensity * cos_out * (emit_.area / distsq);
 
             sample.cos_out      = cos_out;
-            sample.pdf_emit_w   = (cos_out * 1.0f / pi) / area_;
-            sample.pdf_direct_w = 1.0f / area_ * distsq / cos_out;
+            sample.pdf_emit_w   = (cos_out * 1.0f / pi) / emit_.area;
+            sample.pdf_direct_w = 1.0f / emit_.area * distsq / cos_out;
         } else {
             sample.radiance = rgb(0.0f);
 
@@ -159,7 +139,6 @@
         }
 
         return sample;
->>>>>>> ebb51594
     }
 
     virtual EmitSample sample_emit(RNG& rng) override {
@@ -199,7 +178,6 @@
         return sample;
     }
 
-<<<<<<< HEAD
     virtual DirectIllumSample sample_direct(const float3& from, RNG& rng) override {
         DirectIllumSample sample;
 
@@ -207,17 +185,6 @@
         float u, v;
         sample_uniform_triangle(rng.random_float(), rng.random_float(), u, v);
         const float3 pos = u * verts_[0] + v * verts_[1] + (1.0f - u - v) * verts_[2];
-=======
-    virtual rgb radiance(const float3& out_dir, float& pdf_direct_a, float& pdf_emit_w) override {
-        const float cos_theta_o = dot(normal_, out_dir);
-
-        if (cos_theta_o <= 0.0f) {
-            // set pdf to 1 to prevent NaNs
-            pdf_direct_a = 1.0f;
-            pdf_emit_w = 1.0f;
-            return rgb(0.0f);
-        }
->>>>>>> ebb51594
 
         // compute distance and shadow ray direction
         sample.dir         = pos - from;
@@ -235,7 +202,7 @@
             sample.pdf_emit_w   = (cos_out * 1.0f / pi) / emit_.area;
             sample.pdf_direct_w = 1.0f / emit_.area * distsq / cos_out;
         } else {
-            sample.radiance = float4(0.0f);
+            sample.radiance = rgb(0.0f);
 
             // Prevent NaNs in the integrator
             sample.cos_out      = 1.0f;
@@ -255,24 +222,15 @@
     float3 normal_;
     float3 tangent_;
     float3 binormal_;
-<<<<<<< HEAD
+
     AreaEmitter emit_;
-=======
-    rgb intensity_;
-    float area_;
->>>>>>> ebb51594
 };
 
 class DirectionalLight : public Light {
 public:
     // Keeps a reference to the bounding sphere of the scene, because the scene might change after the light is created.
-<<<<<<< HEAD
-    DirectionalLight(const float3& dir, const float4& intensity, const BSphere& bsphere)
+    DirectionalLight(const float3& dir, const rgb& intensity, const BSphere& bsphere)
         : dir_(dir), intensity_(intensity), bsphere_(bsphere)
-=======
-    DirectionalLight(const float3& dir, const rgb& intensity, BoundingSphere& scene_bounds)
-        : dir_(dir), intensity_(intensity), scene_bounds_(scene_bounds)
->>>>>>> ebb51594
     {
         local_coordinates(dir_, tangent_, binormal_);
     }
@@ -307,12 +265,6 @@
         return sample;
     }
 
-<<<<<<< HEAD
-=======
-    // You cannot randomly intersect a directional light.
-    virtual rgb radiance(const float3& out_dir, float& pdf_direct_a, float& pdf_emit_w) override { return rgb(0.0f); }
-
->>>>>>> ebb51594
     virtual bool is_delta() const override { return true; }
     virtual bool is_finite() const override { return false; }
 
@@ -329,7 +281,6 @@
         : pos_(pos), intensity_(intensity)
     {}
 
-<<<<<<< HEAD
     virtual EmitSample sample_emit(RNG& rng) override {
         EmitSample sample;
 
@@ -345,10 +296,6 @@
         sample.cos_out = 1.0f; // Points do not have a normal.
 
         return sample;
-=======
-    virtual rgb radiance(const float3& out_dir, float& pdf_direct_a, float& pdf_emit_w) override {
-        return rgb(0.0f); // Point lights cannot be hit.
->>>>>>> ebb51594
     }
 
     virtual DirectIllumSample sample_direct(const float3& from, RNG& rng) override {
