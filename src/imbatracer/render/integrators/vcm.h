--- conflicted
+++ resolved
@@ -178,13 +178,8 @@
 
 // bidirectional path tracing
 class VCMIntegrator : public Integrator {
-<<<<<<< HEAD
-    static constexpr int TARGET_RAY_COUNT = 64 * 1000;
-    static constexpr int MAX_LIGHT_PATH_LEN = 8;
-=======
     static constexpr int TARGET_RAY_COUNT = 1 << 20;
     static constexpr int MAX_LIGHT_PATH_LEN = 5;
->>>>>>> 9a1a0831
     static constexpr int MAX_CAMERA_PATH_LEN = 8;
 public:
     VCMIntegrator(Scene& scene, PerspectiveCamera& cam, RayGen<VCMState>& ray_gen, float base_radius=0.003f, float radius_alpha=0.75f)
