--- conflicted
+++ resolved
@@ -115,13 +115,6 @@
     void batch_vertex_merging(VCMState* states, Intersection* intersections, bool* mask, const int size, AtomicImage& img);
 
     void bounce(VCMState& state, const Intersection& isect, BSDF* bsdf, RayQueue<VCMState>& rays_out, bool adjoint);
-<<<<<<< HEAD
-
-    template<typename StateType, int queue_count, int shadow_queue_count, int max_shadow_rays_per_hit>
-    friend class RayScheduler;
-
-=======
->>>>>>> 55201e93
 };
 
 using VCM    = VCMIntegrator<ALGO_VCM>;
