--- conflicted
+++ resolved
@@ -2,11 +2,8 @@
 #define IMBA_PT_H
 
 #include "integrator.h"
-<<<<<<< HEAD
 #include "../ray_scheduler.h"
-=======
 #include "../ray_gen.h"
->>>>>>> 9a1a0831
 
 namespace imba {
 
@@ -18,38 +15,19 @@
 
 /// Renders a scene using path tracing starting at the camera.
 class PathTracer : public Integrator {
-<<<<<<< HEAD
-    static constexpr int TARGET_RAY_COUNT = 2048 * 2048;//1 << 16;
-public:
-    PathTracer(Scene& scene, PerspectiveCamera& cam, int spp)
-        : Integrator(scene, cam, spp)
-        , ray_gen_(cam, spp)
-        , scheduler_(ray_gen_, scene_)
-    {
-        //ray_gen_.set_target(TARGET_RAY_COUNT);
-    }
-=======
     static constexpr int TARGET_RAY_COUNT = 1 << 20;
 public:
     PathTracer(Scene& scene, PerspectiveCamera& cam, RayGen<PTState>& ray_gen)
-        : Integrator(scene, cam),
-          primary_rays_{ RayQueue<PTState>(TARGET_RAY_COUNT), RayQueue<PTState>(TARGET_RAY_COUNT) },
-          shadow_rays_(TARGET_RAY_COUNT),
-          ray_gen_(ray_gen)
+        : Integrator(scene, cam)
+        , ray_gen_(ray_gen)
+        , scheduler_(ray_gen_, scene_)
     {}
->>>>>>> 9a1a0831
 
     virtual void render(Image& out) override;
 
 private:
-<<<<<<< HEAD
-    PTCameraRayGen ray_gen_;
     RayScheduler<PTState, 16> scheduler_;
-=======
-    RayQueue<PTState> primary_rays_[2];
-    RayQueue<PTState> shadow_rays_;
     RayGen<PTState>&  ray_gen_;
->>>>>>> 9a1a0831
 
     void process_shadow_rays(RayQueue<PTState>& ray_in, Image& out);
     void process_primary_rays(RayQueue<PTState>& ray_in, RayQueue<PTState>& ray_out, RayQueue<PTState>& ray_out_shadow, Image& out);
