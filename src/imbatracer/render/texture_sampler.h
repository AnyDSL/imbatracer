--- conflicted
+++ resolved
@@ -26,11 +26,7 @@
 		int row = v * (img_.height() - 1);
 		row = img_.height() - row;
 		
-<<<<<<< HEAD
-		return img_->get(col, row);
-=======
 		return img_(col, row);
->>>>>>> cd02e15d
 	}	
 	
 private:
