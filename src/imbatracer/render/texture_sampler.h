--- conflicted
+++ resolved
@@ -21,28 +21,6 @@
         u += u < 0.0f ? 1.0f : 0.0f;
         v += v < 0.0f ? 1.0f : 0.0f;
 
-<<<<<<< HEAD
-        u = u * static_cast<float>(img_.width() - 1);
-        v = (1.0f - v) * static_cast<float>(img_.height()) + v - 1.0f;
-
-        float col, row;
-        float u_fract = modff(u, &col);
-        float v_fract = modff(v, &row);
-
-        int below = (row + 1) >= img_.height() ? 0 : row + 1;
-        int right = (col + 1) >= img_.width() ? 0 : col + 1;
-
-        auto top_left  = img_(col, row);
-        auto bot_left  = img_(col, below);
-        auto top_right = img_(right, row);
-        auto bot_right = img_(right, below);
-
-        auto interp_top = lerp(top_left, top_right, u_fract);
-        auto interp_bot = lerp(bot_left, bot_right, u_fract);
-        auto interp = lerp(interp_top, interp_bot, v_fract);
-
-        return interp;
-=======
         const float kx = u * (img_.width()  - 1);
         const float ky = v * (img_.height() - 1);
 
@@ -63,7 +41,6 @@
 
         return hy * (hx * i00 + gx * i10) +
                gy * (hx * i01 + gx * i11);
->>>>>>> 406900d2
     }
 
     const Image& image() const { return img_; }
