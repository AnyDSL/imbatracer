--- conflicted
+++ resolved
@@ -15,6 +15,7 @@
     typedef std::function<void (int, int, ::Ray&, StateType&)> SamplePixelFn;
     virtual void fill_queue(RayQueue<StateType>&, SamplePixelFn) = 0;
     virtual void start_frame() = 0;
+    virtual int rays_left() const = 0;
 };
 
 /// Base class for all classes that generate rays per pixel (camera, lights)
@@ -31,13 +32,9 @@
 
     virtual void start_frame() { next_pixel_ = 0; }
 
-<<<<<<< HEAD
-    int rays_left() const { return (n_samples_ * width_ * height_) - next_pixel_; }
+    virtual int rays_left() const { return (n_samples_ * width_ * height_) - next_pixel_; }
 
-    void fill_queue(RayQueue<StateType>& out) {
-=======
     virtual void fill_queue(RayQueue<StateType>& out, typename RayGen<StateType>::SamplePixelFn sample_pixel) override {
->>>>>>> 9a1a0831
         // only generate at most n samples per pixel
         if (next_pixel_ >= n_samples_ * width_ * height_) return;
 
