<<<<<<< HEAD
set(FRONTEND_SRCS
    frontend/main.cpp
    frontend/SDL_device.h
    frontend/SDL_device.cpp
    frontend/render.h
    frontend/test_scene.h)

set(RENDER_SRCS
    render/shader/basic_shader.impala
    render/common/traversal_interface.impala
    render/math/float.impala
    render/scene/light.impala
    render/common/range.impala
    render/common/debug.impala
    render/rays/ray.impala
    render/rays/camera.impala
    render/render.impala
    render/scene/scene.impala
    render/shader/shader.impala
    render/math/triangle.impala
    render/math/vector.impala
    render/math/random.impala)

add_custom_command(OUTPUT ${CMAKE_CURRENT_SOURCE_DIR}/frontend/render.h
                   COMMAND impala -emit-c-interface ${RENDER_SRCS}
                           ${THORIN_RUNTIME_DIR}/platforms/intrinsics_${BACKEND}.impala
                           ${THORIN_RUNTIME_DIR}/platforms/intrinsics_thorin.impala
                           -o frontend/render
                   DEPENDS ${RENDER_SRCS}
                   WORKING_DIRECTORY ${CMAKE_CURRENT_SOURCE_DIR})

thorin_runtime_wrap(RENDER_OBJS RENDER_LIBS
                    BACKEND ${BACKEND}
                    FILES ${RENDER_SRCS})

set_source_files_properties(frontend/render.h PROPERTIES GENERATED TRUE)

add_library(render ${RENDER_OBJS})
target_link_libraries(render ${RENDER_LIBS})

add_executable(frontend ${FRONTEND_SRCS})
target_link_libraries(frontend render ${TRAVERSAL_LIBRARY} ${SDL_LIBRARY})
=======
# Get the Impala source files names
add_subdirectory(js2impala)
>>>>>>> abf5cc6a
<|MERGE_RESOLUTION|>--- conflicted
+++ resolved
@@ -1,11 +1,12 @@
-<<<<<<< HEAD
+add_subdirectory(js2impala)
+
 set(FRONTEND_SRCS
     frontend/main.cpp
     frontend/SDL_device.h
     frontend/SDL_device.cpp
     frontend/render.h
     frontend/test_scene.h)
-
+    
 set(RENDER_SRCS
     render/shader/basic_shader.impala
     render/common/traversal_interface.impala
@@ -40,8 +41,4 @@
 target_link_libraries(render ${RENDER_LIBS})
 
 add_executable(frontend ${FRONTEND_SRCS})
-target_link_libraries(frontend render ${TRAVERSAL_LIBRARY} ${SDL_LIBRARY})
-=======
-# Get the Impala source files names
-add_subdirectory(js2impala)
->>>>>>> abf5cc6a
+target_link_libraries(frontend render ${TRAVERSAL_LIBRARY} ${SDL_LIBRARY})