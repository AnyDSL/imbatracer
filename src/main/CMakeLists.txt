--- conflicted
+++ resolved
@@ -31,12 +31,7 @@
 )
 set(impala_loc_SRC
     assert_cpu.impala
-<<<<<<< HEAD
-=======
-    dynarray.impala
-    bvh_construction.impala
     camcontrol.impala
->>>>>>> b6e012ff
     interface_loc.impala
 )
 set(impala_acc_SRC
