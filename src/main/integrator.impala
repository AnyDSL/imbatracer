--- conflicted
+++ resolved
@@ -39,14 +39,8 @@
     @color1(v)
 }
 
-<<<<<<< HEAD
-fn integrateLightSources(scratch : &RTScratch, scene : &Scene, hitP : Point, outDir : Vec, surfaceN : Vec, shadingN : Vec, uv : TexCoord, local : Point,
+fn integrateLightSources(scene : &Scene, hitP : Point, outDir : Vec, surfaceN : Vec, shadingN : Vec, uv : TexCoord, local : Point,
                          mat : &Material, rayEps : float) -> Color
-=======
-
-fn integrateLightSources(scene : &Scene, hitP : Point, outDir : Vec, surfaceN : Vec, shadingN : Vec, uv : TexCoord, local : Point,
-                         matReflectance : ReflectanceFn, rayEps : float) -> Color
->>>>>>> d6eb0774
 {
     let mut c = @color0();
 
@@ -81,19 +75,13 @@
     c
 }
 
-fn raytraceRadiance(isec : &Intersection, sisec: &ShadingIntersection, scene : &Scene) -> Color
+fn raytraceRadiance(isec : &Intersection, sisec: &ShadingIntersection, mut scene : &Scene) -> Color
 {
     let outDir = @vflip(isec.ray.d);
     let surfaceN = @normalTowardsOrigin(sisec.surfaceNormal, isec.ray);
 
-<<<<<<< HEAD
-    let mut mat = if @triHasMaterial(isec.obj, scene) { @triMaterial(isec.obj, scene) } else { @dummyMaterial() };
-=======
     // HACK: that there's some material to test
-    let mat = @buildMaterial(scene.materials(sisec.materialIdx), scene);
-    let reflectance = mat(0);
-    let emission = mat(1);
->>>>>>> d6eb0774
+    let mat = &scene.materials(sisec.materialIdx);
 
     let uv = sisec.uv;
     let local = sisec.local;
@@ -101,13 +89,9 @@
 
 	@ccadd(
         // we ignore any contribution not coming directly from a light source
-<<<<<<< HEAD
-        integrateLightSources(scratch, scene, hitP, outDir, surfaceN, isec.shadingNormal, uv, local, &mat, isec.eps),
-=======
-        @integrateLightSources(scene, hitP, outDir, surfaceN, sisec.shadingNormal, uv, local, reflectance, sisec.eps),
->>>>>>> d6eb0774
+        @integrateLightSources(scene, hitP, outDir, surfaceN, sisec.shadingNormal, uv, local, mat, sisec.eps),
         // and add the material's own light emission that is not dependent on light
-        evalMaterialEmission(uv, local, surfaceN, outDir, &mat, scene)
+        evalMaterialEmission(uv, local, surfaceN, outDir, mat, scene)
     )
 }
 
