--- conflicted
+++ resolved
@@ -23,19 +23,11 @@
         // impala_init may call functions that add objects to the scene
         switch (sceneKind) {
         case SceneKind::Main:
-<<<<<<< HEAD
             state = impala::impala_init(); break;
         case SceneKind::Bench1:
             state = impala::impala_init_bench1(); break;
         case SceneKind::Bench2:
             state = impala::impala_init_bench2(); break;
-=======
-            impala::impala_init(&state); break;
-        case SceneKind::Bench1:
-            impala::impala_init_bench1(&state); break;
-        case SceneKind::Bench2:
-            impala::impala_init_bench2(&state); break;
->>>>>>> b6e012ff
         }
 
     }
@@ -48,12 +40,8 @@
     virtual void _Render(CountedPtr<Image> img, float dt)
     {
         if (sceneKind == SceneKind::Main)
-<<<<<<< HEAD
             impala::impala_update(state, dt);
         impala::impala_render(img->getPtr(), img->width(), img->height(), false, state);
-=======
-            impala::impala_update(&state, dt);
-        impala::impala_render(img->getPtr(), img->width(), img->height(), false, &state);
     }
 
     virtual void _DispatchEvents(const EventHolder *ep, size_t num)
@@ -61,9 +49,8 @@
         for(size_t i = 0; i < num; ++i)
         {
             const EventHolder& e = ep[i];
-            impala::impala_event(&state, mouseGrabbed, e.ev, e.down, e.key, e.x, e.y);
+            impala::impala_event(state, mouseGrabbed, e.ev, e.down, e.key, e.x, e.y);
         }
->>>>>>> b6e012ff
     }
 
     SceneKind sceneKind;
