
struct SceneMgr {} // opaque pointer, C++ puts stuff here


struct State
{
    time : float,
    cam : Cam,
    integrator : Integrator,
    scene : Scene,

    sceneMgr : &SceneMgr
}

struct RTState
{
    cam : Cam,
    integrator : Integrator,
    scene : Scene,
}
struct RTScratch
{
    isec : Intersection,
    bvh  : BVHTraversal,
}
fn emptyScratch() -> RTScratch
{
    @RTScratch{ isec:emptyIntersection(), bvh:emptyBVHTraversal() }
}

extern fn impala_init(mut state : &State) -> ()
{
    (*state).time = 0.0f;
    (*state).integrator.itype = 0;

    scene_add_cube(state, 40.0f);
    scene_add_file(state, 3);
    scene_build(state);
}

extern fn impala_update(mut state : &State, dt : float) -> ()
{
    let time = (*state).time;
    (*state).time = time + dt;
    let scale = 80.0f;
    let pos = point(-3.5f*scale*sinf(time), 1.2f*scale*sinf(0.2f*time), 3.7f*scale*cosf(time));
    let at = point0();
    let up = vec(0.0f, 1.0f, 0.0f);
    let horzOpenAngle = pi() / 4.0f;
    let vertOpenAngle = pi() / 3.0f;
    (*state).cam = @camPerspectiveLookAt(pos, at, up, horzOpenAngle, vertOpenAngle);
}

extern fn impala_init_bench1(mut state : &State) -> ()
{
    (*state).integrator.itype = 0;

    scene_add_file(state, 3);
    scene_build(state);

    let scale = 40.0f;
    let pos = point(-3.5f*scale, 1.2f*scale, 3.7f*scale);
    let at = point0();
    let up = vec(0.0f, 1.0f, 0.0f);
    let horzOpenAngle = pi() / 4.0f;
    let vertOpenAngle = pi() / 3.0f;
    (*state).cam = @camPerspectiveLookAt(pos, at, up, horzOpenAngle, vertOpenAngle);
}

fn renderImage(mut buf : &[u32], width : int, height : int, measureTime : bool, state : &State, body : fn(float, float, RTSTate, &RTScratch) -> Color) -> ()
{
    let wf = width as float;
    let hf = height as float;
    for x, y, state, scratch in renderIteration(width, height, measureTime, state)
    {
        // render in the center of the pixel
        let nx = (x as float + 0.5f) / wf;
        let ny = (y as float + 0.5f) / hf;
        // convert to screen coordinates (remember to swap y axis)
        let sx =  (nx - 0.5f) * 2.0f;
        let sy = -(ny - 0.5f) * 2.0f;
        // put color into index
        let idx = y*width+x;
<<<<<<< HEAD
        buf(idx) = @col_rgb2int(runIntegrator(integrator, scene, runCamera(cam, sx, sy), isec));
=======
        buf(idx) = col_rgb2int(body(sx, sy, state, scratch));
>>>>>>> e1adf1f8
    }
}

extern fn impala_render(buf : &[u32], width : int, height : int, measureTime : bool, state : &State) -> ()
{
    @renderImage(buf, width, height, measureTime, state, |x, y, state, scratch|{
        runIntegrator(state.integrator, state.scene, runCamera(state.cam, x, y), scratch)
    });
}<|MERGE_RESOLUTION|>--- conflicted
+++ resolved
@@ -81,11 +81,7 @@
         let sy = -(ny - 0.5f) * 2.0f;
         // put color into index
         let idx = y*width+x;
-<<<<<<< HEAD
-        buf(idx) = @col_rgb2int(runIntegrator(integrator, scene, runCamera(cam, sx, sy), isec));
-=======
         buf(idx) = col_rgb2int(body(sx, sy, state, scratch));
->>>>>>> e1adf1f8
     }
 }
 
