--- conflicted
+++ resolved
@@ -9,20 +9,16 @@
 
     // Pointers for specific parts of the tracer
     pixelBuffer : &u8,
+    camctrl : &u8,
 }
 
-<<<<<<< HEAD
 fn stateInit() -> &State
 {
     let mut state = ~[1:State] as &State;
     state.time = 0.0f;
     state.pixelBuffer = 0 as &u8;
+    state.camctrl = 0 as &u8;
     state
-=======
-    sceneMgr : &SceneMgr,
-    pixbuf : &u8,
-    camctrl : &u8,
->>>>>>> b6e012ff
 }
 
 struct RTState
