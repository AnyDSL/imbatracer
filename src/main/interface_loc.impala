<<<<<<< HEAD
// provide some APIs to C
extern fn impala_noIdx() -> uint
=======

extern fn impala_object_init(mut obj : &Object, root : uint) -> ()
>>>>>>> b6e012ff
{
    noIdx
}
extern fn impala_constantTexture(mut tex: &Texture, r: float, g: float, b: float) -> ()
{
    *tex = constantTexture(@color(r, g, b));
}
extern fn impala_dummyMaterial(mut mat: &Material) -> ()
{
    *mat = dummyMaterial();
}
extern fn impala_sceneAddTexture(scene: &Scene, tex: &Texture) -> uint
{
    sceneAddTexture(scene, tex)
}
extern fn impala_sceneAddMaterial(scene: &Scene, mat: &Material) -> uint
{
    sceneAddMaterial(scene, mat)
}

extern fn impala_trisAppendVertex(tris: &Tris, x: float, y: float, z: float) -> uint
{
    trisAddVertex(tris, @point(x, y, z))
}
extern fn impala_trisNumVertices(tris: &Tris) -> uint
{
    trisNumVertices(tris)
}
extern fn impala_trisAppendNormal(tris: &Tris, x: float, y: float, z: float) -> uint
{
    trisAddNormal(tris, @vec(x, y, z))
}
extern fn impala_trisNumNormals(tris: &Tris) -> uint
{
    trisNumNormals(tris)
}
extern fn impala_trisAppendTexCoord(tris: &Tris,x: float, y: float) -> uint
{
    trisAddTexCoord(tris, @texCoord(x, y))
}
extern fn impala_trisNumTexCoords(tris: &Tris) -> uint
{
    trisNumTexCoords(tris)
}
extern fn impala_trisAppendTriangle(tris: &Tris, p1: uint, p2: uint, p3: uint, n1: uint, n2: uint, n3: uint, t1: uint, t2: uint, t3: uint, mat: uint) -> ()
{
    trisAddTri(tris, p1, p2, p3, n1, n2, n3, t1, t2, t3, mat)
}

<<<<<<< HEAD
// initialize the scene, return an opaque pointer
extern fn impala_init() -> &State
=======
static EVT_KEY = 0u;
static EVT_MOUSEMOVE = 1u;
static EVT_MOUSEBUTTON = 2u;
static EVT_MOUSEWHEEL = 3u;

extern fn impala_event(state : &State, grabbed : bool, evt : uint, down : bool, key : int, x : float, y : float) -> ()
{
    if !grabbed
    {
        return()
    }

    let cc = state.camctrl as &CamController;

    if evt == EVT_KEY
    {
        camControllerKeyInput(cc, key, down);
    }
    else if evt == EVT_MOUSEMOVE
    {
        camControllerMouseMove(cc, x, y);
    }
    else if evt == EVT_MOUSEBUTTON
    {
        camControllerMouseButton(cc, key, down);
    }
    // TODO: wheel?

}

extern fn impala_init(mut state : &State) -> ()
>>>>>>> b6e012ff
{
    let mut state = stateInit();

    // initialise integrator
    state.integrator.itype = 1; //4:debug, 2:recraytrace, 1:raytrace, 0:cosine
    state.integrator.mode = 1;
    state.integrator.minDist = 0.0f;
    state.integrator.maxDist = 1.0f;
    state.integrator.maxRecDepth = 6u;

    // initialise scene
    let mut scene = @sceneInit();

    let mut cxtex = checkerboardTexture2D(color0(), color1(1.0f));

    let turbnoise = Noise{ ty:2, octaves:3u, amplitude:0.8f, freq:0.6f, persistence:0.8f };
    let slownoise = Noise{ ty:1, octaves:2u, amplitude:0.6f, freq:0.14f, persistence:0.5f };
    let mut turbtex = noiseTexture(color(0.0f, 0.3f, 0.6f), color(0.8f, 1.0f, 0.7f), turbnoise);
    let mut slowtex = noiseTexture(color(0.2f, 0.0f, 0.0f), color(0.7f, 0.3f, 0.0f), slownoise);
    let mut phongtex = constantTexture(color(1.0f, 0.1f, 0.2f));

    let turbtexID = sceneAddTexture(&scene, &turbtex);
    let slowtexID = sceneAddTexture(&scene, &slowtex);
    let cxtexID = sceneAddTexture(&scene, &cxtex);
    let phtexID = sceneAddTexture(&scene, &phongtex);

    let mut cxmat = Material{ diffuse:cxtexID, specular:0u, emissive:0u, specExp:-1.0f, sampling:SAMPLING_NOT_NEEDED, eta:0.0f, etaSqrKappaSqr:0.0f };
<<<<<<< HEAD
    let mut turbmat = Material{ diffuse:turbtexID, specular:phtexID, emissive:0u, specExp:1.6f,  sampling:SAMPLING_NOT_NEEDED, eta:0.0f, etaSqrKappaSqr:0.0f };
=======
    let turbmat = Material{ diffuse:turbtexID, specular:phtexID, emissive:0u, specExp:1.6f,  sampling:SAMPLING_NOT_NEEDED, eta:0.0f, etaSqrKappaSqr:0.0f };
>>>>>>> b6e012ff
    let mut mirrormat = silverMirrorMaterial();
    mirrormat.sampling = SAMPLING_SECONDARY;
    mirrormat.specular = phtexID;
    mirrormat.diffuse = slowtexID;

    let turbmatID = sceneAddMaterial(&scene, &turbmat);
    let mut matOverrides = @dynArray(Material_SIZEOF, "matOverrides");
    dynArrayAppend(&matOverrides, &turbmat as &u8);
    dynArrayAppend(&matOverrides, &cxmat as &u8);

    /*let mut mats = [
        turbmat,
        /*cxmat,*/ steelMirrorMaterial(),
    ];

    scene_add_cube(state, 120.0f, &mirrormat);

    scene_add_file_mat(state, 2, 0, &mats, 2u);
    scene_build(state);

    */

    let mut cube = trisCreateCube(15.0f, turbmatID);
    let cubeIdx = sceneAddMesh(&scene, &cube);
    print_s("Adding a mesh now");
    let teapotIdx = sceneAddMeshFromFile(&scene, "models/", "teapot.obj", /*Flags*/0u, /*Materials*/&matOverrides);


<<<<<<< HEAD
    sceneAddObjectSimple(&scene, cubeIdx);
    sceneAddObjectSimple(&scene, teapotIdx);

    @dynArrayClear(&matOverrides);

    // add some light
    let intens = 4.1f;
    sceneAddLightV(&scene, @pointLight(point0(), color(intens*500.0f, intens*500.0f, intens*500.0f)));
    sceneAddLightV(&scene, @pointLight(point0(), color(intens*100.0f, intens*100.0f, intens*100.0f)));
    sceneAddLightV(&scene, @pointLight(point0(), color(intens*300.0f, intens*300.0f, intens*300.0f)));

    // finalize scene
    sceneCompile(&scene, &state.scene);
    print_s("Your state is ready!");
    return(state)
}

// update the scene, based on the opaque pointer returned by impala_init
extern fn impala_update(mut state : &State, dt : float) -> ()
{
    let time = state.time;
    state.time = time + dt;

    // initialise camera
=======
    let cc = camControllerAlloc();
    state.camctrl = cc as &u8;

    // initial camera placement
>>>>>>> b6e012ff
    let scale = 10.0f;
    let time = 0.0f;
    let pos = @point(-3.5f*scale*sinf(time), 1.2f*scale*sinf(0.2f*time), 3.7f*scale*cosf(time));
    let at = @point0();
    let up = @vec(0.0f, 1.0f, 0.0f);
    let horzOpenAngle = pi / 4.0f;
    let vertOpenAngle = pi / 3.0f;
    state.cam = @camPerspectiveLookAt(pos, at, up, horzOpenAngle, vertOpenAngle);
}

extern fn impala_update(mut state : &State, dt : float) -> ()
{
    let time = state.time;
    state.time = time + dt;
    let scale = 10.0f;


    // put light right where the cam was shortly ago, and on the other side
    state.scene.shadingData.lights(0).pos = @point(-3.5f*scale*sinf(time-0.5f), +1.2f*scale*sinf(0.2f*time-0.5f), +3.7f*scale*cosf(time-0.5f));
    state.scene.shadingData.lights(1).pos = @point(-3.5f*scale*sinf(time+0.5f), +1.9f*scale*sinf(0.2f*time+0.5f), +3.7f*scale*cosf(time+0.5f));
    state.scene.shadingData.lights(2).pos = @point(-3.5f*scale*sinf(time+0.5f+pi), +2.2f*scale*sinf(0.2f*time+0.5f+pi), +3.7f*scale*cosf(time+0.5f+pi));

    // scale our teapot
<<<<<<< HEAD
    /*let potScale = (fabsf(sinf(0.8f*time))/2.0f+0.5f);
    state.scene.objs(0).w2o = @matrix_scalingv(@vec(potScale, 1.0f, 1.2f*potScale));
    state.scene.objs(0).swapsHandedness = false;*/
=======
    let potScale = (fabsf(sinf(0.8f*time))/2.0f+0.5f);
    state.scene.objs(1).w2o = @matrix_scalingv(@vec(potScale, 1.0f, 1.2f*potScale));
    state.scene.objs(1).swapsHandedness = false;

    let cc = state.camctrl as &CamController;
    camControllerUpdate(cc, &state.cam, dt);
>>>>>>> b6e012ff
}

extern fn impala_init_bench1() -> &State
{
    let mut state = ~[1:State] as &State;
    state.integrator.itype = 0;

    /*scene_add_file(state, 3, /*IgnoreTexCoord | IgnoreNormals | IgnoreMatLibs* /7);
    scene_build(state);

    let scale = 40.0f;
    let pos = @point(-3.5f*scale, 1.2f*scale, 3.7f*scale);
    let at = @point0();
    let up = @vec(0.0f, 1.0f, 0.0f);
    let horzOpenAngle = pi / 4.0f;
    let vertOpenAngle = pi / 3.0f;
    state.cam = @camPerspectiveLookAt(pos, at, up, horzOpenAngle, vertOpenAngle);*/

    return(state)
}

extern fn impala_init_bench2() -> &State
{
    let mut state = ~[1:State] as &State;
    state.integrator.itype = 1;

    //scene_add_file(state, 2, 0);
    //scene_build(state);

    // add point lights
    /*let mut lights = ~[3:Light];
    let intens = 4.1f;
    lights(0) = @pointLight(point0(), color(intens*500.0f, intens*500.0f, intens*500.0f));
    lights(1) = @pointLight(point0(), color(intens*100.0f, intens*100.0f, intens*100.0f));
    lights(2) = @pointLight(point0(), color(intens*300.0f, intens*300.0f, intens*300.0f));
    state.scene.nLights = 3u;
    state.scene.lights = lights;

    let time = 44.05f;
    let scale = 8.0f;
    let pos = @point(-3.5f*scale*sinf(time), 1.2f*scale*sinf(0.2f*time), 3.7f*scale*cosf(time));
    let at = @point0();
    let up = @vec(0.0f, 1.0f, 0.0f);
    let horzOpenAngle = pi / 4.0f;
    let vertOpenAngle = pi / 3.0f;
    state.cam = @camPerspectiveLookAt(pos, at, up, horzOpenAngle, vertOpenAngle);

    // put light right where the cam was shortly ago, and on the other side
    state.scene.lights(0).pos = @point(-3.5f*scale*sinf(time-0.5f), +1.2f*scale*sinf(0.2f*time-0.5f), +3.7f*scale*cosf(time-0.5f));
    state.scene.lights(1).pos = @point(-3.5f*scale*sinf(time+0.5f), +1.9f*scale*sinf(0.2f*time+0.5f), +3.7f*scale*cosf(time+0.5f));
    state.scene.lights(2).pos = @point(-3.5f*scale*sinf(time+0.5f+pi), +2.2f*scale*sinf(0.2f*time+0.5f+pi), +3.7f*scale*cosf(time+0.5f+pi));*/

    return(state)
}

extern fn impala_finish(mut state: &State) -> ()
{
    @sceneFree(&state.scene);
    thorin_free(state as &u8);
}<|MERGE_RESOLUTION|>--- conflicted
+++ resolved
@@ -1,10 +1,5 @@
-<<<<<<< HEAD
 // provide some APIs to C
 extern fn impala_noIdx() -> uint
-=======
-
-extern fn impala_object_init(mut obj : &Object, root : uint) -> ()
->>>>>>> b6e012ff
 {
     noIdx
 }
@@ -54,10 +49,6 @@
     trisAddTri(tris, p1, p2, p3, n1, n2, n3, t1, t2, t3, mat)
 }
 
-<<<<<<< HEAD
-// initialize the scene, return an opaque pointer
-extern fn impala_init() -> &State
-=======
 static EVT_KEY = 0u;
 static EVT_MOUSEMOVE = 1u;
 static EVT_MOUSEBUTTON = 2u;
@@ -88,8 +79,8 @@
 
 }
 
-extern fn impala_init(mut state : &State) -> ()
->>>>>>> b6e012ff
+// initialize the scene, return an opaque pointer
+extern fn impala_init() -> &State
 {
     let mut state = stateInit();
 
@@ -100,87 +91,9 @@
     state.integrator.maxDist = 1.0f;
     state.integrator.maxRecDepth = 6u;
 
-    // initialise scene
-    let mut scene = @sceneInit();
-
-    let mut cxtex = checkerboardTexture2D(color0(), color1(1.0f));
-
-    let turbnoise = Noise{ ty:2, octaves:3u, amplitude:0.8f, freq:0.6f, persistence:0.8f };
-    let slownoise = Noise{ ty:1, octaves:2u, amplitude:0.6f, freq:0.14f, persistence:0.5f };
-    let mut turbtex = noiseTexture(color(0.0f, 0.3f, 0.6f), color(0.8f, 1.0f, 0.7f), turbnoise);
-    let mut slowtex = noiseTexture(color(0.2f, 0.0f, 0.0f), color(0.7f, 0.3f, 0.0f), slownoise);
-    let mut phongtex = constantTexture(color(1.0f, 0.1f, 0.2f));
-
-    let turbtexID = sceneAddTexture(&scene, &turbtex);
-    let slowtexID = sceneAddTexture(&scene, &slowtex);
-    let cxtexID = sceneAddTexture(&scene, &cxtex);
-    let phtexID = sceneAddTexture(&scene, &phongtex);
-
-    let mut cxmat = Material{ diffuse:cxtexID, specular:0u, emissive:0u, specExp:-1.0f, sampling:SAMPLING_NOT_NEEDED, eta:0.0f, etaSqrKappaSqr:0.0f };
-<<<<<<< HEAD
-    let mut turbmat = Material{ diffuse:turbtexID, specular:phtexID, emissive:0u, specExp:1.6f,  sampling:SAMPLING_NOT_NEEDED, eta:0.0f, etaSqrKappaSqr:0.0f };
-=======
-    let turbmat = Material{ diffuse:turbtexID, specular:phtexID, emissive:0u, specExp:1.6f,  sampling:SAMPLING_NOT_NEEDED, eta:0.0f, etaSqrKappaSqr:0.0f };
->>>>>>> b6e012ff
-    let mut mirrormat = silverMirrorMaterial();
-    mirrormat.sampling = SAMPLING_SECONDARY;
-    mirrormat.specular = phtexID;
-    mirrormat.diffuse = slowtexID;
-
-    let turbmatID = sceneAddMaterial(&scene, &turbmat);
-    let mut matOverrides = @dynArray(Material_SIZEOF, "matOverrides");
-    dynArrayAppend(&matOverrides, &turbmat as &u8);
-    dynArrayAppend(&matOverrides, &cxmat as &u8);
-
-    /*let mut mats = [
-        turbmat,
-        /*cxmat,*/ steelMirrorMaterial(),
-    ];
-
-    scene_add_cube(state, 120.0f, &mirrormat);
-
-    scene_add_file_mat(state, 2, 0, &mats, 2u);
-    scene_build(state);
-
-    */
-
-    let mut cube = trisCreateCube(15.0f, turbmatID);
-    let cubeIdx = sceneAddMesh(&scene, &cube);
-    print_s("Adding a mesh now");
-    let teapotIdx = sceneAddMeshFromFile(&scene, "models/", "teapot.obj", /*Flags*/0u, /*Materials*/&matOverrides);
-
-
-<<<<<<< HEAD
-    sceneAddObjectSimple(&scene, cubeIdx);
-    sceneAddObjectSimple(&scene, teapotIdx);
-
-    @dynArrayClear(&matOverrides);
-
-    // add some light
-    let intens = 4.1f;
-    sceneAddLightV(&scene, @pointLight(point0(), color(intens*500.0f, intens*500.0f, intens*500.0f)));
-    sceneAddLightV(&scene, @pointLight(point0(), color(intens*100.0f, intens*100.0f, intens*100.0f)));
-    sceneAddLightV(&scene, @pointLight(point0(), color(intens*300.0f, intens*300.0f, intens*300.0f)));
-
-    // finalize scene
-    sceneCompile(&scene, &state.scene);
-    print_s("Your state is ready!");
-    return(state)
-}
-
-// update the scene, based on the opaque pointer returned by impala_init
-extern fn impala_update(mut state : &State, dt : float) -> ()
-{
-    let time = state.time;
-    state.time = time + dt;
-
-    // initialise camera
-=======
+    // initial camera placement
     let cc = camControllerAlloc();
     state.camctrl = cc as &u8;
-
-    // initial camera placement
->>>>>>> b6e012ff
     let scale = 10.0f;
     let time = 0.0f;
     let pos = @point(-3.5f*scale*sinf(time), 1.2f*scale*sinf(0.2f*time), 3.7f*scale*cosf(time));
@@ -189,6 +102,57 @@
     let horzOpenAngle = pi / 4.0f;
     let vertOpenAngle = pi / 3.0f;
     state.cam = @camPerspectiveLookAt(pos, at, up, horzOpenAngle, vertOpenAngle);
+
+    // initialise scene
+    let mut scene = @sceneInit();
+
+    let mut cxtex = checkerboardTexture2D(color0(), color1(1.0f));
+
+    let turbnoise = Noise{ ty:2, octaves:3u, amplitude:0.8f, freq:0.6f, persistence:0.8f };
+    let slownoise = Noise{ ty:1, octaves:2u, amplitude:0.6f, freq:0.14f, persistence:0.5f };
+    let mut turbtex = noiseTexture(color(0.0f, 0.3f, 0.6f), color(0.8f, 1.0f, 0.7f), turbnoise);
+    let mut slowtex = noiseTexture(color(0.2f, 0.0f, 0.0f), color(0.7f, 0.3f, 0.0f), slownoise);
+    let mut phongtex = constantTexture(color(1.0f, 0.1f, 0.2f));
+
+    let turbtexID = sceneAddTexture(&scene, &turbtex);
+    let slowtexID = sceneAddTexture(&scene, &slowtex);
+    let cxtexID = sceneAddTexture(&scene, &cxtex);
+    let phtexID = sceneAddTexture(&scene, &phongtex);
+
+    let mut cxmat = Material{ diffuse:cxtexID, specular:0u, emissive:0u, specExp:-1.0f, sampling:SAMPLING_NOT_NEEDED, eta:0.0f, etaSqrKappaSqr:0.0f };
+    let mut turbmat = Material{ diffuse:turbtexID, specular:phtexID, emissive:0u, specExp:1.6f,  sampling:SAMPLING_NOT_NEEDED, eta:0.0f, etaSqrKappaSqr:0.0f };
+    let mut mirrormat = silverMirrorMaterial();
+    mirrormat.sampling = SAMPLING_SECONDARY;
+    mirrormat.specular = phtexID;
+    mirrormat.diffuse = slowtexID;
+
+    let turbmatID = sceneAddMaterial(&scene, &turbmat);
+    let mut matOverrides = @dynArray(Material_SIZEOF, "matOverrides");
+    dynArrayAppend(&matOverrides, &turbmat as &u8);
+    dynArrayAppend(&matOverrides, &cxmat as &u8);
+
+
+    let mut cube = trisCreateCube(15.0f, turbmatID);
+    let cubeIdx = sceneAddMesh(&scene, &cube);
+    let teapotIdx = sceneAddMeshFromFile(&scene, "models/", "teapot.obj", /*Flags*/0u, /*Materials*/&matOverrides);
+
+    sceneAddObjectSimple(&scene, cubeIdx);
+    sceneAddObjectSimple(&scene, teapotIdx);
+
+    @dynArrayClear(&matOverrides);
+
+    // add some light
+    let intens = 4.1f;
+    sceneAddLightV(&scene, @pointLight(point0(), color(intens*500.0f, intens*500.0f, intens*500.0f)));
+    sceneAddLightV(&scene, @pointLight(point0(), color(intens*100.0f, intens*100.0f, intens*100.0f)));
+    sceneAddLightV(&scene, @pointLight(point0(), color(intens*300.0f, intens*300.0f, intens*300.0f)));
+
+    // finalize scene
+    sceneCompile(&scene, &state.scene);
+    print_s("Your state is ready!");
+    return(state)
+
+
 }
 
 extern fn impala_update(mut state : &State, dt : float) -> ()
@@ -204,18 +168,12 @@
     state.scene.shadingData.lights(2).pos = @point(-3.5f*scale*sinf(time+0.5f+pi), +2.2f*scale*sinf(0.2f*time+0.5f+pi), +3.7f*scale*cosf(time+0.5f+pi));
 
     // scale our teapot
-<<<<<<< HEAD
     /*let potScale = (fabsf(sinf(0.8f*time))/2.0f+0.5f);
     state.scene.objs(0).w2o = @matrix_scalingv(@vec(potScale, 1.0f, 1.2f*potScale));
     state.scene.objs(0).swapsHandedness = false;*/
-=======
-    let potScale = (fabsf(sinf(0.8f*time))/2.0f+0.5f);
-    state.scene.objs(1).w2o = @matrix_scalingv(@vec(potScale, 1.0f, 1.2f*potScale));
-    state.scene.objs(1).swapsHandedness = false;
 
     let cc = state.camctrl as &CamController;
     camControllerUpdate(cc, &state.cam, dt);
->>>>>>> b6e012ff
 }
 
 extern fn impala_init_bench1() -> &State
