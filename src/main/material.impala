--- conflicted
+++ resolved
@@ -37,9 +37,6 @@
 
 fn evalMaterialReflectance(texPoint:TexCoord, local:Point, normal:Vec, outDir:Vec, inDir:Vec, mat : &Material, mut scene : &Scene) -> Color
 {
-<<<<<<< HEAD
-    //print_ii(0, mat.diffuse as int);
-
     let diffuse = evalTexture(texPoint, local, &scene.textures(mat.diffuse));
 
     let lambertian = @cdiv(diffuse, @pi());
@@ -58,26 +55,4 @@
     evalTexture(texPoint, local, &scene.textures(mat.emissive))
 
     // TODO: other materials (glass etc)
-=======
-    let diffuseFn = buildTextureFn(scene.textures(mat.diffuse));
-    let specularFn = buildTextureFn(scene.textures(mat.specular));
-    let emissiveFn = buildTextureFn(scene.textures(mat.emissive));
-
-    let reflectance = |texPoint:TexCoord, local:Point, normal:Vec, outDir:Vec, inDir:Vec| -> Color
-    {
-        let diffuse = diffuseFn(texPoint, local);
-        let lambertian = @cdiv(diffuse, pi());
-        let specular = specularFn(texPoint, local);
-        let phong = if mat.specExp > 0.0f { @cmul(specular, @phongFactor(normal, outDir, inDir, mat.specExp)) } else { @color0() };
-        let renderCos = @absdot(inDir, normal);
-        @cmul(@ccadd(lambertian, phong), renderCos)
-    };
-
-    let emission = |texPoint:TexCoord, local:Point, normal:Vec, outDir:Vec| -> Color
-    {
-        emissiveFn(texPoint, local)
-    };
-
-    (reflectance, emission)
->>>>>>> d6eb0774
 }