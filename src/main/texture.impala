type TextureFn = fn(TexCoord, Point) -> Color;

struct Texture
{
    ty : int,
    color1 : Color,
    color2 : Color,
    noise : Noise,
    img : Image,
    imgW : float,
    imgH : float,
    imgFilter : u8,
    imgBorder : u8,
    imgMipmap : u8,
    _unused_padding : u8,
}
static Texture_SIZEOF = 4u + 2u*Color_SIZEOF + Noise_SIZEOF + Image_SIZEOF + 4u*4u;

static TEX_CONSTANT = -1;
static TEX_CHECK2D = 0;
static TEX_CHECK3D = 1;
static TEX_NOISE = 2;
static TEX_IMAGE = 3;

static FILTER_NEAREST = 0u8;
static FILTER_BILINEAR = 1u8;

static BORDER_REPEAT = 0u8;
static BORDER_CLAMP = 1u8;
static BORDER_MIRROR = 2u8;

static MIPMAP_NONE = 0u8;
static MIPMAP_FIXED = 1u8;
static MIPMAP_SMOOTH = 2u8;

// ----------------------------------------------

fn constantTexture(c : Color) -> Texture
{
    Texture{ ty: TEX_CONSTANT, color1:c,
        color2: color0(), noise:noise0(), img:IMAGE_DUMMY, imgW:0.0f, imgH:0.0f,
        imgFilter:FILTER_NEAREST, imgBorder:BORDER_REPEAT, imgMipmap:MIPMAP_NONE, _unused_padding:0u8
    }
}

fn checkerboardTexture2D(a : Color, b : Color) -> Texture
{
    Texture{ ty: TEX_CHECK2D, color1:a, color2: b,
        noise:noise0(), img:IMAGE_DUMMY, imgW:0.0f, imgH:0.0f,
        imgFilter:FILTER_NEAREST, imgBorder:BORDER_REPEAT, imgMipmap:MIPMAP_NONE, _unused_padding:0u8
    }
}

fn checkerboardTexture3D(a : Color, b : Color) -> Texture
{
    Texture{ ty: TEX_CHECK3D, color1:a, color2: b,
        noise:noise0(), img:IMAGE_DUMMY, imgW:0.0f, imgH:0.0f,
        imgFilter:FILTER_NEAREST, imgBorder:BORDER_REPEAT, imgMipmap:MIPMAP_NONE, _unused_padding:0u8
    }
}

fn noiseTexture(a : Color, b : Color, noise : Noise) -> Texture
{
    Texture{ ty: TEX_NOISE, color1:a, color2:b, noise:noise,
         img:IMAGE_DUMMY, imgW:0.0f, imgH:0.0f,
         imgFilter:FILTER_NEAREST, imgBorder:BORDER_REPEAT, imgMipmap:MIPMAP_NONE, _unused_padding:0u8
    }
}

fn imageTexture(img : Image, filter : u8, border : u8, mipmap : u8) -> Texture
{
    Texture{ ty: TEX_IMAGE, img:img, imgW:img.w as float, imgH:img.h as float, imgFilter:filter, imgBorder:border, imgMipmap:mipmap,
        color1:color0(), color2:color0(), noise:noise0(), _unused_padding:0u8,
    }
}

// -----------------------------------------------

// Helper for image texture access
fn texel(img : Image, x : float, y : float, filter : u8, border : u8, mipmap : u8, lod : float) -> Color
{
    let getcoords = imageGetClampedPixelCoords;
    //let getcoords =      if border == BORDER_CLAMP   { imageGetClampedPixelCoords  }
    //               else if border == BORDER_MIRROR  { imageGetMirroredPixelCoords }
    //                else /* border == BORDER_REPEAT*/{ imageGetRepeatedPixelCoords };

    let getpixel = //|img:Image, p:(int,int)| -> Color { imageGetLOD(img, lod as uint, p) };
        /*if mipmap == MIPMAP_FIXED
        {
            |img:Image, p:(int,int)| -> Color imageGetLOD(img, lod as uint, p)
        }
        else if mipmap == MIPMAP_SMOOTH
        {*/
            |img:Image, p:(int,int)| -> Color
            {
                let ilod = lod as int;
                let c1 = imageGetLOD(img, ilod as uint, p);
                let c2 = imageGetLOD(img, (ilod as uint)+1u, p);
                clerp(c1, c2, fractional(lod))
            };
        /*}
        else // MIPMAP_NONE
        {
            imageGetRawP
        };
    */

    fn latticeTexel(ix : int, iy : int) -> Color
    {
        getpixel(img, getcoords(img, ix, iy))
        //imageGetLOD(img, lod as uint, imageGetMirroredPixelCoords(img, ix, iy))
    }

    /*if filter == FILTER_BILINEAR
    {
        let fx = floorf(x);
        let fy = floorf(y);
        let ix = fx as int;
        let iy = fy as int;
        clerp2d(latticeTexel(ix, iy), latticeTexel(ix+1, iy), latticeTexel(ix, iy+1), latticeTexel(ix+1, iy+1), x-fx, y-fy)
    }
    else
    {*/
        latticeTexel(iroundf(x), iroundf(y))
    //}

    //imageGetLOD(img, lod as uint, imageGetClampedPixelCoords(img, iroundf(x), iroundf(y)))*/


<<<<<<< HEAD
    imageGetLOD(img, lod as uint, imageGetClampedPixelCoords(img, iroundf(x), iroundf(y)))
=======
>>>>>>> ba86f455
}

// -----------------------------------------------


fn evalCheckerboardTexture2D(uv:TexCoord, p:Point, a : Color, b : Color) -> Color
{
    if (absfractional(uv.u) >= 0.5f) != (absfractional(uv.v) >= 0.5f) { a } else { b }
}

fn evalCheckerboardTexture3D(uv:TexCoord, p:Point, a : Color, b : Color) -> Color
{
    let i = bool2uint(absfractional(p.x) >= 0.5f)
          ^ bool2uint(absfractional(p.y) >= 0.5f)
          ^ bool2uint(absfractional(p.z) >= 0.5f);
    if i == 0u { a } else { b }
}

fn evalNoiseTexture3D(p : Point, a : Color, b : Color, noise : &Noise) -> Color
{
    clerp(a, b, evalNoise(p, noise))
}

fn evalImageTexture(uv : TexCoord, img : Image, wf : float, hf : float, filter : u8, border : u8, mipmap : u8, dist : float) -> Color
{
    @texel(img, uv.u*wf, uv.v*hf, filter, border, mipmap, distanceToLOD(dist))
}


fn evalTexture(uv:TexCoord, dist:float, p:Point, mut tex : &Texture) -> Color
{
         if(tex.ty == TEX_CHECK2D) { evalCheckerboardTexture2D(uv, p, tex.color1, tex.color2) }
    else if(tex.ty == TEX_CHECK3D) { evalCheckerboardTexture3D(uv, p, tex.color1, tex.color2) }
    else if(tex.ty == TEX_NOISE)   { evalNoiseTexture3D(p, tex.color1, tex.color2, &tex.noise) }
    else if(tex.ty == TEX_IMAGE)   { evalImageTexture(uv, tex.img, tex.imgW, tex.imgH, tex.imgFilter, tex.imgBorder, tex.imgMipmap, dist) }
    else                           { tex.color1 }
}<|MERGE_RESOLUTION|>--- conflicted
+++ resolved
@@ -125,12 +125,6 @@
     //}
 
     //imageGetLOD(img, lod as uint, imageGetClampedPixelCoords(img, iroundf(x), iroundf(y)))*/
-
-
-<<<<<<< HEAD
-    imageGetLOD(img, lod as uint, imageGetClampedPixelCoords(img, iroundf(x), iroundf(y)))
-=======
->>>>>>> ba86f455
 }
 
 // -----------------------------------------------
