// compose layers of stuff together to form a scene one can intersect against

type IntersectFirstFn = fn(uint, &Ray, float, &ShadingIntersection) -> float;
type IntersectAnyFn   = fn(uint, &Ray, float) -> bool;


struct Scene
{
    // scene geometry
    meshes: DynArray, // of Tris
    // no instances here, that's done at run-time (with a fast BVH re-construction)

    // shading data
    shadingData: ShadingData,
}
fn sceneInit() -> Scene
{
    let mut scene = Scene{ meshes:@dynArray(Tris_SIZEOF, "Scene.meshes"), shadingData:@initShadingData() };

    // add default textures and materials
    @sceneAddTextureV(&scene, @constantTexture(color1(0.0f)));
    @sceneAddTextureV(&scene, @constantTexture(color1(1.0f)));
    @sceneAddMaterialV(&scene, @dummyMaterial());

    return(scene)
}

struct RTScene
{
    // scene geometry
    // mesh data
    bvhMeshes: RTBVHTrees,
    meshes: RTTris,
    // object data
    bvhOuter: RTBVHTrees, // this will always be only one tree
    objects: RTInstances,

    // shading data
    shadingData: RTShadingData,
}

/* Static Scene API: Add stuff, and compile it */
fn sceneAddMesh(mut scene: &Scene, tris: &Tris) -> uint
{
    dynArrayAppend(&scene.meshes, tris as &u8)
}
fn sceneAddMeshFromFile(scene: &Scene, path: &[u8], filename: &[u8], flags: uint, matOverride: &[uint]) -> uint
{
    let mut tris = @trisInit();
    @trisAddFromFile(&tris, path, filename, flags, matOverride, scene);
    @sceneAddMesh(scene, &tris)
}
<<<<<<< HEAD
fn sceneAddObjectSimple(mut scene: &Scene, mesh: uint) -> ()
{
    @assert(||mesh < @dynArraySize(&scene.meshes), "sceneAddObjectSimple: No such mesh");
    @instancesAppend(&scene.objects, mesh, @matrixI());
}
=======
>>>>>>> 471916bb

fn sceneAddTextureV(scene: &Scene, mut tex: Texture) -> uint
{
    sceneAddTexture(scene, &tex)
}
fn sceneAddTexture(mut scene: &Scene, tex: &Texture) -> uint
{
    dynArrayAppend(&scene.shadingData.textures, tex as &u8)
}
fn sceneAddMaterialV(scene: &Scene, mut mat: Material) -> uint
{
    sceneAddMaterial(scene, &mat)
}
fn sceneAddMaterial(mut scene: &Scene, mat: &Material) -> uint
{
    dynArrayAppend(&scene.shadingData.materials, mat as &u8)
}
fn sceneAddLightV(scene: &Scene, mut l: Light) -> uint
{
    sceneAddLight(scene, &l)
}
fn sceneAddLight(mut scene: &Scene, l: &Light) -> uint
{
    dynArrayAppend(&scene.shadingData.lights, l as &u8)
}

// compile the meshes of a scene. Must be called exactly once!
fn sceneCompileMeshes(mut scene: &Scene, mut rtScene: &RTScene) -> ()
{
    // build BVHs for meshes, and copy mesh data
    let mut bvhMeshes = bvhTrees();
    let mut meshes = trisInit();
    for objidx in urange(0u, dynArraySize(&scene.meshes)) {
        print_si("Compiling mesh <id>", objidx as int);
        let tris = dynArrayFetch(&scene.meshes, objidx) as &Tris;
        @bvhsAddTree(&bvhMeshes, 0u, @trisBVHInterface(tris, &meshes)); // copy triangles to the RTScene
    }
    bvhsCompile(&bvhMeshes, &rtScene.bvhMeshes);
    trisCompile(&meshes, &rtScene.meshes);
    @dynArrayClear(&scene.meshes);

    // copy shading data
    shadingDataCompile(&scene.shadingData, &rtScene.shadingData);
}
// compile the objects of a scene. Can be called repeatedly.
fn sceneCompileObjects(mut rtScene: &RTScene, objects: &Instances) -> ()
{
    // build BVH of objects, and copy instance data
    let mut bvhOuter = bvhTrees();
    @bvhsAddTree(&bvhOuter, 1u, @instsBVHInterface(objects, &rtScene.objects, |meshIdx|bvhsBound(meshIdx, &rtScene.bvhMeshes)));
    bvhsCompile(&bvhOuter, &rtScene.bvhOuter);
    @assert(||rtScene.bvhOuter.roots(0) == 0u, "The one and only outer tree has a weird root"); // this is a hack, but oh well... ;-)

    // FIXME on the 2nd and subsequent calls, this leaks memory
}

fn sceneFree(mut scene: &RTScene) -> ()
{
    bvhsFree(&scene.bvhOuter);
    instsFree(&scene.objects);
    bvhsFree(&scene.bvhMeshes);
    trisFree(&scene.meshes);
    shadingDataFree(&scene.shadingData);
}


/* Run-time Object API: Provide two functions
 * - IntersectFirst takes a scene, a ray, the max. distance, a pointer to the shading intersection and returns the new max. distance (if an intersection was found),
 *   or the old one if nothing was found
 * - IntersectAny takes ascene, a ray, and the max. distance and returns whether there's a hit in that range
 */
fn sceneIntersectFirst(mut scene: &RTScene, ray : &Ray, maxdist : float, sisec : &ShadingIntersection) -> float
{
    @bvhsIntersectFirst(0u, &scene.bvhOuter, ray, maxdist, sisec,
        |idx, ray, maxdist, sisec|instanceIntersectFirst(idx, &scene.objects, ray, maxdist, sisec,
            |idx, ray, maxdist, sisec|bvhsIntersectFirst(idx, &scene.bvhMeshes, ray, maxdist, sisec,
                |idx, ray, maxdist, sisec|trisIntersectFirst(idx, &scene.meshes, ray, maxdist, sisec)
            )
        )
    )
}

fn sceneIntersectAny(mut scene: &RTScene, ray : &Ray, maxdist : float) -> bool
{
    @bvhsIntersectAny(0u, &scene.bvhOuter, ray, maxdist,
        |idx, ray, maxdist|instanceIntersectAny(idx, &scene.objects, ray, maxdist,
            |idx, ray, maxdist|bvhsIntersectAny(idx, &scene.bvhMeshes, ray, maxdist,
                |idx, ray, maxdist|trisIntersectAny(idx, &scene.meshes, ray, maxdist)
            )
        )
    )
}<|MERGE_RESOLUTION|>--- conflicted
+++ resolved
@@ -50,14 +50,6 @@
     @trisAddFromFile(&tris, path, filename, flags, matOverride, scene);
     @sceneAddMesh(scene, &tris)
 }
-<<<<<<< HEAD
-fn sceneAddObjectSimple(mut scene: &Scene, mesh: uint) -> ()
-{
-    @assert(||mesh < @dynArraySize(&scene.meshes), "sceneAddObjectSimple: No such mesh");
-    @instancesAppend(&scene.objects, mesh, @matrixI());
-}
-=======
->>>>>>> 471916bb
 
 fn sceneAddTextureV(scene: &Scene, mut tex: Texture) -> uint
 {
